--- conflicted
+++ resolved
@@ -1,19 +1,10 @@
 {
-<<<<<<< HEAD
   "name": "autoclaude-neo-rs",
   "displayName": "AutoClaude for Neo-rs",
   "description": "Specialized AutoClaude plugin for Neo-rs development - Ensures 100% C# to Rust conversion accuracy",
   "version": "3.8.0-neo-rs",
   "publisher": "R3ENetwork",
-  "icon": "img/claude-autopilot.png",
-=======
-  "name": "autoclaude",
-  "displayName": "AutoClaude",
-  "description": "Automated Claude Code assistant with smart task completion, queue management, and workflow automation for VS Code",
-  "version": "3.8.0",
-  "publisher": "R3ENetwork",
   "icon": "img/autoclaude.png",
->>>>>>> e2a35bee
   "engines": {
     "vscode": "^1.74.0",
     "node": ">=18.0.0"
